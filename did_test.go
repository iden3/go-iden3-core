package core

import (
	"testing"

	"github.com/stretchr/testify/require"
)

func Test_DIDString(t *testing.T) {
	tests := []struct {
		description string
		identifier  string
		did         string
		options     DIDOption
	}{
		{"Test readonly did",
			"114vgnnCupQMX4wqUBjg5kUya3zMXfPmKc9HNH4m2E",
			"did:iden3:114vgnnCupQMX4wqUBjg5kUya3zMXfPmKc9HNH4m2E",
			nil,
		},
		{"Test eth did",
			"114vgnnCupQMX4wqUBjg5kUya3zMXfPmKc9HNH4m2E",
			"did:iden3:eth:main:114vgnnCupQMX4wqUBjg5kUya3zMXfPmKc9HNH4m2E",
			WithNetwork("eth", "main"),
		},
		{"Test polygon did",
			"114vgnnCupQMX4wqUBjg5kUya3zMXfPmKc9HNH4m2E",
			"did:iden3:polygon:test:114vgnnCupQMX4wqUBjg5kUya3zMXfPmKc9HNH4m2E",
			WithNetwork("polygon", "test"),
		},
		{"Test identifier 41 char",
			"11FjRaFUGZA5yBXREaH6P11yezYsxwJLMsEUerXWk",
			"did:iden3:polygon:test:11FjRaFUGZA5yBXREaH6P11yezYsxwJLMsEUerXWk",
			WithNetwork("polygon", "test"),
		},
	}

	for _, test := range tests {
		t.Run(test.description, func(t *testing.T) {
			got, err := NewDID(test.identifier, test.options)
			require.NoError(t, err)
			require.Equal(t, got.String(), test.did)
		})
	}
}

func TestParseDID(t *testing.T) {

<<<<<<< HEAD
	didStr := "did:iden3:eth:test:114vgnnCupQMX4wqUBjg5kUya3zMXfPmKc9HNH4m2E"
=======
	// did
	didStr := "did:iden3:eth:test:114vgnnCupQMX4wqUBjg5kUya3zMXfPmKc9HNH4TSE"
>>>>>>> bdd1f559

	did, err := ParseDID(didStr)
	require.NoError(t, err)

<<<<<<< HEAD
	require.Equal(t, "114vgnnCupQMX4wqUBjg5kUya3zMXfPmKc9HNH4m2E",
		did.ID.String())
	require.Equal(t, NetworkID("test"), did.NetworkID)
	require.Equal(t, Blockchain("eth"), did.Blockchain)
=======
	assert.Equal(t, "114vgnnCupQMX4wqUBjg5kUya3zMXfPmKc9HNH4TSE", did.ID.String())
	assert.Equal(t, NetworkID("test"), did.NetworkID)
	assert.Equal(t, Blockchain("eth"), did.Blockchain)

        // readonly did
        didStr = "did:iden3:114vgnnCupQMX4wqUBjg5kUya3zMXfPmKc9HNH4TSE"

        did, err = ParseDID(didStr)
        assert.NoError(t, err)

        assert.Equal(t, "114vgnnCupQMX4wqUBjg5kUya3zMXfPmKc9HNH4TSE", did.ID.String())
>>>>>>> bdd1f559
}

func TestDID_ParseDID_DoesntMatchRegexp(t *testing.T) {
	didStr := "dididen3:eth:test:114vgnnCupQMX4wqUBjg5kUya3zMXfPmKc9HNH4m2E"

	_, err := ParseDID(didStr)
	require.ErrorIs(t, err, ErrDoesNotMatchRegexp)
}<|MERGE_RESOLUTION|>--- conflicted
+++ resolved
@@ -46,34 +46,24 @@
 
 func TestParseDID(t *testing.T) {
 
-<<<<<<< HEAD
+	// did
 	didStr := "did:iden3:eth:test:114vgnnCupQMX4wqUBjg5kUya3zMXfPmKc9HNH4m2E"
-=======
-	// did
-	didStr := "did:iden3:eth:test:114vgnnCupQMX4wqUBjg5kUya3zMXfPmKc9HNH4TSE"
->>>>>>> bdd1f559
 
 	did, err := ParseDID(didStr)
 	require.NoError(t, err)
 
-<<<<<<< HEAD
 	require.Equal(t, "114vgnnCupQMX4wqUBjg5kUya3zMXfPmKc9HNH4m2E",
 		did.ID.String())
 	require.Equal(t, NetworkID("test"), did.NetworkID)
 	require.Equal(t, Blockchain("eth"), did.Blockchain)
-=======
-	assert.Equal(t, "114vgnnCupQMX4wqUBjg5kUya3zMXfPmKc9HNH4TSE", did.ID.String())
-	assert.Equal(t, NetworkID("test"), did.NetworkID)
-	assert.Equal(t, Blockchain("eth"), did.Blockchain)
 
         // readonly did
         didStr = "did:iden3:114vgnnCupQMX4wqUBjg5kUya3zMXfPmKc9HNH4TSE"
 
         did, err = ParseDID(didStr)
-        assert.NoError(t, err)
+        require.NoError(t, err)
 
-        assert.Equal(t, "114vgnnCupQMX4wqUBjg5kUya3zMXfPmKc9HNH4TSE", did.ID.String())
->>>>>>> bdd1f559
+        require.Equal(t, "114vgnnCupQMX4wqUBjg5kUya3zMXfPmKc9HNH4TSE", did.ID.String())
 }
 
 func TestDID_ParseDID_DoesntMatchRegexp(t *testing.T) {
