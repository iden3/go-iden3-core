name: lint

on:
  push:
    branches:
      - master
  pull_request:

jobs:
  lint:
    runs-on: ubuntu-20.04
    steps:
      - uses: actions/checkout@v3
      - uses: actions/setup-go@v3
        with:
<<<<<<< HEAD
          go-version: 1.19.1
      - uses: golangci/golangci-lint-action@v3
        with:
          version: v1.49.0
=======
          go-version: 1.19.2
      - uses: golangci/golangci-lint-action@v3
        with:
          version: v1.50.0
>>>>>>> 70a74939
<|MERGE_RESOLUTION|>--- conflicted
+++ resolved
@@ -13,14 +13,7 @@
       - uses: actions/checkout@v3
       - uses: actions/setup-go@v3
         with:
-<<<<<<< HEAD
-          go-version: 1.19.1
-      - uses: golangci/golangci-lint-action@v3
-        with:
-          version: v1.49.0
-=======
           go-version: 1.19.2
       - uses: golangci/golangci-lint-action@v3
         with:
-          version: v1.50.0
->>>>>>> 70a74939
+          version: v1.50.0