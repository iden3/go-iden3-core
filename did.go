--- conflicted
+++ resolved
@@ -50,11 +50,7 @@
 
 // DIDIden3BlockchainType is mapping between blockchain network and its binary representation
 var DIDIden3BlockchainType = map[Blockchain]byte{
-<<<<<<< HEAD
 	ETHEREUM: DIDTypeIDEN3Flag | 0b00000000, // nolint - reason: explicit declaration of 0 byte value
-=======
-	ETHEREUM: DIDTypeIDEN3Flag,
->>>>>>> b215b223
 	POLYGON:  DIDTypeIDEN3Flag | 0b00000001,
 }
 
