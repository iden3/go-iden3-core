package core

import (
	"encoding/binary"
	"encoding/hex"
	"errors"
	"fmt"
	"math/big"
	"time"

	"github.com/iden3/go-iden3-crypto/utils"
)

/*
Claim structure

Index:
 i_0: [ 128  bits ] claim schema
      [ 32 bits ] option flags
          [3] Subject:
            000: A.1 Self
            001: invalid
            010: A.2.i OtherIden Index
            011: A.2.v OtherIden Value
            100: B.i Object Index
            101: B.v Object Value
          [1] Expiration: bool
          [1] Updatable: bool
          [27] 0
      [ 32 bits ] version (optional?)
      [ 61 bits ] 0 - reserved for future use
 i_1: [ 248 bits] identity (case b) (optional)
      [  5 bits ] 0
 i_2: [ 253 bits] 0
 i_3: [ 253 bits] 0
Value:
 v_0: [ 64 bits ]  revocation nonce
      [ 64 bits ]  expiration date (optional)
      [ 125 bits] 0 - reserved
 v_1: [ 248 bits] identity (case c) (optional)
      [  5 bits ] 0
 v_2: [ 253 bits] 0
 v_3: [ 253 bits] 0
*/

// ErrDataOverflow means that given *big.Int value does not fit in Field Q
// e.g. greater than Q constant:
//
//     Q constant: 21888242871839275222246405745257275088548364400416034343698204186575808495617
var ErrDataOverflow = errors.New("data does not fits SNARK size")

// ErrIncorrectIDPosition means that passed position is not one of predefined:
// IDPositionIndex or IDPositionValue
var ErrIncorrectIDPosition = errors.New("incorrect ID position")

// ErrNoID returns when ID not found in the Claim.
var ErrNoID = errors.New("ID is not set")

// ErrSlotOverflow means some ElemBytes overflows Q Field. And wraps the name
// of overflowed slot.
type ErrSlotOverflow struct {
	Field SlotName
}

func (e ErrSlotOverflow) Error() string {
	return fmt.Sprintf("Slot %v not in field (too large)", e.Field)
}

type SlotName string

const (
	SlotNameIndexA = SlotName("IndexA")
	SlotNameIndexB = SlotName("IndexB")
	SlotNameValueA = SlotName("ValueA")
	SlotNameValueB = SlotName("ValueB")
)

const schemaHashLn = 16

// SchemaHash is a 16-bytes hash of file's content, that describes claim
// structure.
type SchemaHash [schemaHashLn]byte

// MarshalText returns HEX representation of SchemaHash.
//
// Returning error is always nil.
func (sc SchemaHash) MarshalText() ([]byte, error) {
	dst := make([]byte, hex.EncodedLen(len(sc)))
	hex.Encode(dst, sc[:])
	return dst, nil
}

type Claim struct {
	index [4]ElemBytes
	value [4]ElemBytes
}

// Subject for the time being describes the location of ID (in index or value
// slots or nowhere at all).
//
// Values SubjectInvalid, SubjectObjectIndex, SubjectObjectValue
// presents for backward compatibility and for now means nothing.
type Subject byte

const (
	SubjectSelf           Subject = iota // 000
	SubjectInvalid                       // 001
	SubjectOtherIdenIndex                // 010
	SubjectOtherIdenValue                // 011
	SubjectObjectIndex                   // 100
	SubjectObjectValue                   // 101
)

type IDPosition uint8

const (
	// IDPositionIndex means ID value is in index slots
	IDPositionIndex IDPosition = iota + 1 // value 0 is position undefined
	// IDPositionValue means ID value is in value slots
	IDPositionValue
)

const (
	flagsByteIdx         = 16
	flagExpirationBitIdx = 3
	flagUpdatableBitIdx  = 4
)

// Option provides the ability to set different Claim's fields on construction
type Option func(*Claim) error

// WithFlagUpdatable sets claim's flag `updatable`
func WithFlagUpdatable(val bool) Option {
	return func(c *Claim) error {
		c.SetFlagUpdatable(val)
		return nil
	}
}

// WithVersion sets claim's version
func WithVersion(ver uint32) Option {
	return func(c *Claim) error {
		c.SetVersion(ver)
		return nil
	}
}

// WithIndexID sets ID to claim's index
func WithIndexID(id ID) Option {
	return func(c *Claim) error {
		c.SetIndexID(id)
		return nil
	}
}

// WithValueID sets ID to claim's value
func WithValueID(id ID) Option {
	return func(c *Claim) error {
		c.SetValueID(id)
		return nil
	}
}

// WithID sets ID to claim's index or value depending on `pos`.
func WithID(id ID, pos IDPosition) Option {
	return func(c *Claim) error {
		switch pos {
		case IDPositionIndex:
			c.SetIndexID(id)
		case IDPositionValue:
			c.SetValueID(id)
		default:
			return ErrIncorrectIDPosition
		}
		return nil
	}
}

// WithRevocationNonce sets claim's revocation nonce.
func WithRevocationNonce(nonce uint64) Option {
	return func(c *Claim) error {
		c.SetRevocationNonce(nonce)
		return nil
	}
}

// WithExpirationDate sets claim's expiration date to `dt`.
func WithExpirationDate(dt time.Time) Option {
	return func(c *Claim) error {
		c.SetExpirationDate(dt)
		return nil
	}
}

// WithIndexData sets data to index slots A & B.
// Returns ErrSlotOverflow if slotA or slotB value are too big.
func WithIndexData(slotA, slotB ElemBytes) Option {
	return func(c *Claim) error {
		return c.SetIndexData(slotA, slotB)
	}
}

// WithIndexDataBytes sets data to index slots A & B.
// Returns ErrSlotOverflow if slotA or slotB value are too big.
func WithIndexDataBytes(slotA, slotB []byte) Option {
	return func(c *Claim) error {
		return c.SetIndexDataBytes(slotA, slotB)
	}
}

// WithIndexDataInts sets data to index slots A & B.
// Returns ErrSlotOverflow if slotA or slotB value are too big.
func WithIndexDataInts(slotA, slotB *big.Int) Option {
	return func(c *Claim) error {
		return c.SetIndexDataInts(slotA, slotB)
	}
}

// WithValueData sets data to value slots A & B.
// Returns ErrSlotOverflow if slotA or slotB value are too big.
func WithValueData(slotA, slotB ElemBytes) Option {
	return func(c *Claim) error {
		return c.SetValueData(slotA, slotB)
	}
}

// WithValueDataBytes sets data to value slots A & B.
// Returns ErrSlotOverflow if slotA or slotB value are too big.
func WithValueDataBytes(slotA, slotB []byte) Option {
	return func(c *Claim) error {
		return c.SetValueDataBytes(slotA, slotB)
	}
}

// WithValueDataInts sets data to value slots A & B.
// Returns ErrSlotOverflow if slotA or slotB value are too big.
func WithValueDataInts(slotA, slotB *big.Int) Option {
	return func(c *Claim) error {
		return c.SetValueDataInts(slotA, slotB)
	}
}

// NewClaim creates new Claim with specified SchemaHash and any number of
// options. Using options you can specify any field in claim.
func NewClaim(schemaHash SchemaHash, options ...Option) (*Claim, error) {
	c := &Claim{}
	c.SetSchemaHash(schemaHash)
	for _, o := range options {
		err := o(c)
		if err != nil {
			return nil, err
		}
	}
	return c, nil
}

// SetSchemaHash updates claim's schema hash.
func (c *Claim) SetSchemaHash(schema SchemaHash) {
	copy(c.index[0][:schemaHashLn], utils.SwapEndianness(schema[:]))
}

// GetSchemaHash return copy of claim's schema hash.
func (c *Claim) GetSchemaHash() SchemaHash {
	var schemaHash SchemaHash
	copy(schemaHash[:], utils.SwapEndianness(c.index[0][:schemaHashLn]))
	return schemaHash
}

func (c *Claim) setSubject(s Subject) {
	// clean first 3 bits
	c.index[0][flagsByteIdx] &= 0b11111000
	c.index[0][flagsByteIdx] |= byte(s)
}

func (c *Claim) getSubject() Subject {
	sbj := c.index[0][flagsByteIdx]
	// clean all except first 3 bits
	sbj &= 0b00000111
	return Subject(sbj)
}

func (c *Claim) setFlagExpiration(val bool) {
	if val {
		c.index[0][flagsByteIdx] |= byte(1) << flagExpirationBitIdx
	} else {
		c.index[0][flagsByteIdx] &= ^(byte(1) << flagExpirationBitIdx)
	}
}

func (c *Claim) getFlagExpiration() bool {
	mask := byte(1) << flagExpirationBitIdx
	return c.index[0][flagsByteIdx]&mask > 0
}

// SetFlagUpdatable sets claim's flag `updatable`
func (c *Claim) SetFlagUpdatable(val bool) {
	if val {
		c.index[0][flagsByteIdx] |= byte(1) << flagUpdatableBitIdx
	} else {
		c.index[0][flagsByteIdx] &= ^(byte(1) << flagUpdatableBitIdx)
	}
}

// GetFlagUpdatable returns claim's flag `updatable`
func (c *Claim) GetFlagUpdatable() bool {
	mask := byte(1) << flagUpdatableBitIdx
	return c.index[0][flagsByteIdx]&mask > 0
}

// SetVersion sets claim's version
func (c *Claim) SetVersion(ver uint32) {
	binary.LittleEndian.PutUint32(c.index[0][20:24], ver)
}

// GetVersion returns claim's version
func (c *Claim) GetVersion() uint32 {
	return binary.LittleEndian.Uint32(c.index[0][20:24])
}

// SetIndexID sets id to index. Removes id from value if any.
func (c *Claim) SetIndexID(id ID) {
	c.resetValueID()
	c.setSubject(SubjectOtherIdenIndex)
	copy(c.index[1][:], id[:])
}

func (c *Claim) resetIndexID() {
	var zeroID ID
	copy(c.index[1][:], zeroID[:])
}

func (c *Claim) getIndexID() ID {
	var id ID
	copy(id[:], c.index[1][:])
	return id
}

// SetValueID sets id to value. Removes id from index if any.
func (c *Claim) SetValueID(id ID) {
	c.resetIndexID()
	c.setSubject(SubjectOtherIdenValue)
	copy(c.value[1][:], id[:])
}

func (c *Claim) resetValueID() {
	var zeroID ID
	copy(c.value[1][:], zeroID[:])
}

func (c *Claim) getValueID() ID {
	var id ID
	copy(id[:], c.value[1][:])
	return id
}

// ResetID deletes ID from index and from value.
func (c *Claim) ResetID() {
	c.resetIndexID()
	c.resetValueID()
	c.setSubject(SubjectSelf)
}

// GetID returns ID from claim's index of value.
// Returns error ErrNoID if ID is not set.
func (c *Claim) GetID() (ID, error) {
	var id ID
	switch c.getSubject() {
	case SubjectOtherIdenIndex:
		return c.getIndexID(), nil
	case SubjectOtherIdenValue:
		return c.getValueID(), nil
	default:
		return id, ErrNoID
	}
}

// SetRevocationNonce sets claim's revocation nonce
func (c *Claim) SetRevocationNonce(nonce uint64) {
	binary.LittleEndian.PutUint64(c.value[0][:8], nonce)
}

// GetRevocationNonce returns revocation nonce
func (c *Claim) GetRevocationNonce() uint64 {
	return binary.LittleEndian.Uint64(c.value[0][:8])
}

// SetExpirationDate sets expiration date to dt
func (c *Claim) SetExpirationDate(dt time.Time) {
	c.setFlagExpiration(true)
	binary.LittleEndian.PutUint64(c.value[0][8:16], uint64(dt.Unix()))
}

// ResetExpirationDate removes expiration date from claim
func (c *Claim) ResetExpirationDate() {
	c.setFlagExpiration(false)
	memset(c.value[0][8:16], 0)
}

// GetExpirationDate returns expiration date and flag. Flag is true if
// expiration date is present, false if null.
func (c *Claim) GetExpirationDate() (time.Time, bool) {
	if c.getFlagExpiration() {
		expirationDate :=
			time.Unix(int64(binary.LittleEndian.Uint64(c.value[0][8:16])), 0)
		return expirationDate, true
	}
	return time.Time{}, false
}

// SetIndexData sets data to index slots A & B.
// Returns ErrSlotOverflow if slotA or slotB value are too big.
func (c *Claim) SetIndexData(slotA, slotB ElemBytes) error {
	slotsAsInts := []*big.Int{slotA.ToInt(), slotB.ToInt()}
	if !utils.CheckBigIntArrayInField(slotsAsInts) {
		return ErrDataOverflow
	}

	copy(c.index[2][:], slotA[:])
	copy(c.index[3][:], slotB[:])
	return nil
}

// SetIndexDataBytes sets data to index slots A & B.
// Returns ErrSlotOverflow if slotA or slotB value are too big.
func (c *Claim) SetIndexDataBytes(slotA, slotB []byte) error {
	err := setSlotBytes(&(c.index[2]), slotA, SlotNameIndexA)
	if err != nil {
		return err
	}
	return setSlotBytes(&(c.index[3]), slotB, SlotNameIndexB)
}

// SetIndexDataInts sets data to index slots A & B.
// Returns ErrSlotOverflow if slotA or slotB value are too big.
func (c *Claim) SetIndexDataInts(slotA, slotB *big.Int) error {
	err := setSlotInt(&c.index[2], slotA, SlotNameIndexA)
	if err != nil {
		return err
	}
	return setSlotInt(&c.index[3], slotB, SlotNameIndexB)
}

// SetValueData sets data to value slots A & B.
// Returns ErrSlotOverflow if slotA or slotB value are too big.
func (c *Claim) SetValueData(slotA, slotB ElemBytes) error {
	slotsAsInts := []*big.Int{slotA.ToInt(), slotB.ToInt()}
	if !utils.CheckBigIntArrayInField(slotsAsInts) {
		return ErrDataOverflow
	}

	copy(c.value[2][:], slotA[:])
	copy(c.value[3][:], slotB[:])
	return nil
}

// SetValueDataBytes sets data to value slots A & B.
// Returns ErrSlotOverflow if slotA or slotB value are too big.
func (c *Claim) SetValueDataBytes(slotA, slotB []byte) error {
	err := setSlotBytes(&(c.value[2]), slotA, SlotNameValueA)
	if err != nil {
		return err
	}
	return setSlotBytes(&(c.value[3]), slotB, SlotNameValueB)
}

// SetValueDataInts sets data to value slots A & B.
// Returns ErrSlotOverflow if slotA or slotB value are too big.
func (c *Claim) SetValueDataInts(slotA, slotB *big.Int) error {
	err := setSlotInt(&c.value[2], slotA, SlotNameValueA)
	if err != nil {
		return err
	}
	return setSlotInt(&c.value[3], slotB, SlotNameValueB)
}

func setSlotBytes(slot *ElemBytes, value []byte, slotName SlotName) error {
	if len(value) > len(*slot) {
		return ErrSlotOverflow{slotName}
	}
	copy((*slot)[:], value)
	if !utils.CheckBigIntInField(slot.ToInt()) {
		return ErrSlotOverflow{slotName}
	}
	memset((*slot)[len(value):], 0)
	return nil
}

<<<<<<< HEAD
func setSlotInt(slot *ElemBytes, value *big.Int, slotName SlotName) error {
=======
func setSlotInt(slot *DataSlot, value *big.Int, slotName SlotName) error {

	if value == nil {
		value = big.NewInt(0)
	}

>>>>>>> e5b56398
	err := slot.SetInt(value)
	if err == ErrDataOverflow {
		return ErrSlotOverflow{slotName}
	}
	return err
}

// RawSlots returns raw bytes of claim's index and value
func (c *Claim) RawSlots() (index [4]ElemBytes, value [4]ElemBytes) {
	return c.index, c.value
}

// Clone returns full deep copy of claim
func (c *Claim) Clone() *Claim {
	var newClaim Claim
	for i := range c.index {
		copy(newClaim.index[i][:], c.index[i][:])
	}
	for i := range c.value {
		copy(newClaim.value[i][:], c.value[i][:])
	}
	return &newClaim
}

func memset(arr []byte, v byte) {
	if len(arr) == 0 {
		return
	}
	arr[0] = v
	for ptr := 1; ptr < len(arr); ptr *= 2 {
		copy(arr[ptr:], arr[:ptr])
	}
}<|MERGE_RESOLUTION|>--- conflicted
+++ resolved
@@ -485,16 +485,11 @@
 	return nil
 }
 
-<<<<<<< HEAD
 func setSlotInt(slot *ElemBytes, value *big.Int, slotName SlotName) error {
-=======
-func setSlotInt(slot *DataSlot, value *big.Int, slotName SlotName) error {
-
 	if value == nil {
 		value = big.NewInt(0)
 	}
 
->>>>>>> e5b56398
 	err := slot.SetInt(value)
 	if err == ErrDataOverflow {
 		return ErrSlotOverflow{slotName}
