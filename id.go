--- conflicted
+++ resolved
@@ -46,9 +46,6 @@
 	return ID(b)
 }
 
-<<<<<<< HEAD
-func ProfileID(id ID, nonce *big.Int) (ID, error) {
-=======
 // ProfileID calculates the Profile ID from the Identity and profile nonce. If nonce is empty or zero ID is returned
 func ProfileID(id ID, nonce *big.Int) (ID, error) {
 
@@ -56,7 +53,6 @@
 		return id, nil
 	}
 
->>>>>>> 9d507559
 	hash, err := poseidon.Hash([]*big.Int{id.BigInt(), nonce})
 	if err != nil {
 		return ID{}, err
